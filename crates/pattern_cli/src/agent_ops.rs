use miette::{IntoDiagnostic, Result};
use owo_colors::OwoColorize;
use pattern_core::{
    Agent, ModelProvider,
    agent::{AgentRecord, AgentType, DatabaseAgent},
    config::PatternConfig,
    context::heartbeat,
    data_source::{BlueskyFilter, DataSourceBuilder},
    db::{
        client::DB,
        ops::{self},
    },
    embeddings::{EmbeddingProvider, cloud::GeminiEmbedder},
    id::{AgentId, RelationId},
    memory::{Memory, MemoryBlock},
    model::{GenAiClient, ResponseOptions},
    tool::{
        ToolRegistry,
        builtin::{DataSourceTool, MessageTarget},
    },
};
use std::sync::Arc;
use surrealdb::RecordId;
use tokio::sync::RwLock;
use tracing::info;

use crate::{
    data_sources::get_bluesky_credentials, endpoints::setup_bluesky_endpoint, output::Output,
};

/// Build a ContextConfig and CompressionStrategy from an AgentConfig with optional overrides
fn build_context_config(
    agent_config: &pattern_core::config::AgentConfig,
) -> (
    pattern_core::context::ContextConfig,
    Option<pattern_core::context::CompressionStrategy>,
) {
    let mut context_config = pattern_core::context::ContextConfig::default();
    let mut compression_strategy = None;

    // Set base instructions
    if let Some(system_prompt) = &agent_config.system_prompt {
        context_config.base_instructions = system_prompt.clone();
    }

    // Apply context options if available
    if let Some(ctx_opts) = &agent_config.context {
        if let Some(max_messages) = ctx_opts.max_messages {
            context_config.max_context_messages = max_messages;
        }
        if let Some(memory_char_limit) = ctx_opts.memory_char_limit {
            context_config.memory_char_limit = memory_char_limit;
        }
        if let Some(enable_thinking) = ctx_opts.enable_thinking {
            context_config.enable_thinking = enable_thinking;
        }
        if let Some(strategy) = &ctx_opts.compression_strategy {
            compression_strategy = Some(strategy.clone());
        }
    }

    (context_config, compression_strategy)
}

/// Load an existing agent from the database or create a new one
pub async fn load_or_create_agent(
    name: &str,
    model_name: Option<String>,
    enable_tools: bool,
    config: &PatternConfig,
    heartbeat_sender: heartbeat::HeartbeatSender,
    output: &crate::output::Output,
) -> Result<Arc<dyn Agent>> {
    let output = output.clone();

    // First, try to find an existing agent with this name
    let query = "SELECT id FROM agent WHERE name = $name LIMIT 1";
    let mut response = DB
        .query(query)
        .bind(("name", name.to_string()))
        .await
        .into_diagnostic()?;

    let agent_ids: Vec<RecordId> = response.take("id").into_diagnostic()?;

    let agent = if let Some(id_value) = agent_ids.first() {
        let agent_id = AgentId::from_record(id_value.clone());

        // Load the full agent record
        let mut existing_agent = match AgentRecord::load_with_relations(&DB, &agent_id).await {
            Ok(Some(agent)) => {
                tracing::trace!("Full AgentRecord: {:#?}", agent);
                agent
            }
            Ok(_) => return Err(miette::miette!("Agent not found after query")),
            Err(e) => return Err(miette::miette!("Failed to load agent: {}", e)),
        };

        // Load memories and messages
        load_agent_memories_and_messages(&mut existing_agent, &output).await?;

        output.kv("ID", &existing_agent.id.to_string().dimmed().to_string());
        output.kv(
            "Type",
            &format!("{:?}", existing_agent.agent_type)
                .bright_yellow()
                .to_string(),
        );
        output.kv(
            "History",
            &format!("{} messages", existing_agent.total_messages),
        );
        output.print("");

        // Create runtime agent from the stored record
        create_agent_from_record(
            existing_agent.clone(),
            model_name,
            enable_tools,
            config,
            heartbeat_sender,
        )
        .await?
    } else {
        output.info("+", &format!("Creating new agent '{}'", name.bright_cyan()));
        output.print("");

        // Create a new agent
        create_agent(name, model_name, enable_tools, config, heartbeat_sender).await?
    };

    // Set up Bluesky endpoint if configured
    let output = output.clone();
    setup_bluesky_endpoint(&agent, config, &output)
        .await
        .inspect_err(|e| {
            tracing::error!("{:?}", e);
        })?;

    Ok(agent)
}

/// Load memory blocks and messages for an AgentRecord
pub async fn load_agent_memories_and_messages(
    agent_record: &mut AgentRecord,
    output: &Output,
) -> Result<()> {
    // Load message history and memory blocks in parallel
    let (messages_result, memories_result) = tokio::join!(
        agent_record.load_message_history(&DB, false),
        ops::get_agent_memories(&DB, &agent_record.id)
    );

    // Handle message history result
    agent_record.messages =
        messages_result.map_err(|e| miette::miette!("Failed to load message history: {}", e))?;

    tracing::debug!(
        "After loading message history: {} messages",
        agent_record.messages.len()
    );

    // Handle memory blocks result
    let memory_tuples =
        memories_result.map_err(|e| miette::miette!("Failed to load memory blocks: {}", e))?;

    output.status(&format!(
        "Loaded {} memory blocks for agent {}",
        memory_tuples.len(),
        agent_record.name
    ));

    // Convert to the format expected by AgentRecord
    agent_record.memories = memory_tuples
        .into_iter()
        .map(|(memory_block, access_level)| {
            output.list_item(&format!(
                "{} ({} chars)",
                memory_block.label.bright_yellow(),
                memory_block.value.len()
            ));
            let relation = pattern_core::agent::AgentMemoryRelation {
                id: RelationId::nil(),
                in_id: agent_record.id.clone(),
                out_id: memory_block.id.clone(),
                access_level,
                created_at: chrono::Utc::now(),
            };
            (memory_block, relation)
        })
        .collect();

    tracing::debug!(
        "After loading memory blocks: {} memories",
        agent_record.memories.len()
    );

    Ok(())
}

pub async fn load_model_embedding_providers(
    model_name: Option<String>,
    config: &PatternConfig,
    record: Option<&AgentRecord>,
    enable_tools: bool,
) -> Result<(
    Arc<RwLock<GenAiClient>>,
    Option<Arc<GeminiEmbedder>>,
    ResponseOptions,
)> {
    // Create model provider - use OAuth if available
    let model_provider = {
        #[cfg(feature = "oauth")]
        {
            use pattern_core::oauth::resolver::OAuthClientBuilder;
            let oauth_client =
                OAuthClientBuilder::new(Arc::new(DB.clone()), config.user.id.clone()).build()?;
            // Wrap in GenAiClient with all endpoints available
            let genai_client = GenAiClient::with_endpoints(
                oauth_client,
                vec![
                    genai::adapter::AdapterKind::Anthropic,
                    genai::adapter::AdapterKind::Gemini,
                    genai::adapter::AdapterKind::OpenAI,
                    genai::adapter::AdapterKind::Groq,
                    genai::adapter::AdapterKind::Cohere,
                ],
            );
            Arc::new(RwLock::new(genai_client))
        }
        #[cfg(not(feature = "oauth"))]
        {
            Arc::new(RwLock::new(GenAiClient::new().await?))
        }
    };

    // Get available models and select the one to use
    let model_info = {
        let provider = model_provider.read().await;
        let models = provider.list_models().await?;

        // If a specific model was requested, try to find it
        // Priority: CLI arg > config > stored preference > defaults
        let selected_model = if let Some(requested_model) = &model_name {
            models
                .iter()
                .find(|m| {
                    let model_lower = requested_model.to_lowercase();
                    m.id.to_lowercase().contains(&model_lower)
                        || m.name.to_lowercase().contains(&model_lower)
                })
                .cloned()
        } else if let Some(config_model) = &config.model.model {
            // Try config file model first (so it can override database)
            models
                .iter()
                .find(|m| {
                    let model_lower = config_model.to_lowercase();
                    m.id.to_lowercase().contains(&model_lower)
                        || m.name.to_lowercase().contains(&model_lower)
                })
                .cloned()
        } else if let Some(record) = record
            && let Some(stored_model) = &record.model_id
        {
            // Fall back to the agent's stored model preference
            models.iter().find(|m| &m.id == stored_model).cloned()
        } else {
            // Default to Gemini models with free tier
            models
                .iter()
                .find(|m| {
                    m.provider.to_lowercase() == "gemini" && m.id.contains("gemini-2.5-flash")
                })
                .cloned()
                .or_else(|| {
                    models
                        .iter()
                        .find(|m| {
                            m.provider.to_lowercase() == "gemini" && m.id.contains("gemini-2.5-pro")
                        })
                        .cloned()
                })
                .or_else(|| models.clone().into_iter().next())
        };

        selected_model.ok_or_else(|| {
            // Build a more helpful message depending on auth mode and what's available
            let provider_name = config.model.provider.to_lowercase();
            let available_for_provider: Vec<_> = models
                .iter()
                .filter(|m| m.provider.to_lowercase() == provider_name)
                .map(|m| m.id.as_str())
                .collect();

            #[cfg(feature = "oauth")]
            {
                // If OAuth is enabled and no models are available for Anthropic,
                // suggest logging in instead of only env keys.
                if provider_name == "anthropic" && available_for_provider.is_empty() {
                    return miette::miette!(
                        "No Anthropic models available. Run 'pattern-cli auth login' to authenticate, or set ANTHROPIC_API_KEY in your environment."
                    );
                }
            }

            if let Some(config_model) = &config.model.model {
                if available_for_provider.is_empty() {
                    miette::miette!(
                        "No models available for provider '{}'. Ensure correct authentication (OAuth login or API key).",
                        config.model.provider
                    )
                } else {
                    miette::miette!(
                        "Model '{}' not found for provider '{}'. Available: {:?}",
                        config_model,
                        config.model.provider,
                        available_for_provider
                    )
                }
            } else if available_for_provider.is_empty() {
                miette::miette!(
                    "No models available. Configure OAuth (e.g., 'pattern-cli auth login' for Anthropic) or set provider API keys in .env."
                )
            } else {
                miette::miette!(
                    "No suitable model selected. Available for '{}': {:?}",
                    config.model.provider,
                    available_for_provider
                )
            }
        })?
    };

    info!("Selected model: {} ({})", model_info.name, model_info.id);

    // Create embedding provider if API key is available
    let embedding_provider = if let Ok(api_key) = std::env::var("GEMINI_API_KEY") {
        Some(Arc::new(GeminiEmbedder::new(
            "gemini-embedding-001".to_string(),
            api_key,
            Some(1536),
        )))
    } else {
        None
    };

    // Create response options with the selected model
    let mut response_options = ResponseOptions {
        model_info: model_info.clone(),
        temperature: Some(0.7),
        max_tokens: Some(pattern_core::model::defaults::calculate_max_tokens(
            &model_info,
            None,
        )),
        capture_content: Some(true),
        capture_tool_calls: Some(enable_tools),
        top_p: None,
        stop_sequences: vec![],
        capture_usage: Some(true),
        capture_reasoning_content: Some(true),
        capture_raw_body: None,
        response_format: None,
        normalize_reasoning_content: Some(true),
        reasoning_effort: Some(genai::chat::ReasoningEffort::Medium),
        custom_headers: None,
    };

    // Enable reasoning mode if the model supports it
    if model_info
        .capabilities
        .contains(&pattern_core::model::ModelCapability::ExtendedThinking)
    {
        response_options.capture_reasoning_content = Some(true);
        response_options.normalize_reasoning_content = Some(true);
        // Use medium effort by default
        response_options.reasoning_effort = Some(genai::chat::ReasoningEffort::Medium);
    }

    Ok((model_provider, embedding_provider, response_options))
}

/// Create a runtime agent from a stored AgentRecord
pub async fn create_agent_from_record(
    record: AgentRecord,
    model_name: Option<String>,
    enable_tools: bool,
    config: &PatternConfig,
    heartbeat_sender: heartbeat::HeartbeatSender,
) -> Result<Arc<dyn Agent>> {
    let (model_provider, embedding_provider, response_options) =
        load_model_embedding_providers(model_name, config, Some(&record), enable_tools).await?;
    // Create tool registry
    let tools = ToolRegistry::new();

    // Create agent from the record
    let agent = DatabaseAgent::from_record(
        record,
        DB.clone(),
        model_provider,
        tools.clone(),
        embedding_provider.clone(),
        heartbeat_sender,
    )
    .await?;

    // Set the chat options with our selected model
    {
        let mut context = agent.context.write().await;
        context.context_config.max_context_tokens =
            Some(response_options.model_info.context_window);
        let mut options = agent.chat_options.write().await;
        *options = Some(response_options);
    }

    // Wrap in Arc before calling monitoring methods
    let agent = Arc::new(agent);
    agent.clone().start_stats_sync().await?;
    agent.clone().start_memory_sync().await?;
    agent.clone().start_message_monitoring().await?;

    // Register data sources
    register_data_sources(agent.clone(), config, tools, embedding_provider).await;

    // Convert to trait object for endpoint setup
    let agent_dyn: Arc<dyn Agent> = agent;

    // Set up Bluesky endpoint if configured
    let output = Output::new();
    setup_bluesky_endpoint(&agent_dyn, config, &output)
        .await
        .inspect_err(|e| {
            tracing::error!("Failed to setup Bluesky endpoint: {:?}", e);
        })?;

    Ok(agent_dyn)
}

/// Create a runtime agent from a stored AgentRecord with a shared constellation tracker
pub async fn create_agent_from_record_with_tracker(
    record: AgentRecord,
    model_name: Option<String>,
    enable_tools: bool,
    config: &PatternConfig,
    heartbeat_sender: heartbeat::HeartbeatSender,
    constellation_tracker: Option<
        Arc<pattern_core::constellation_memory::ConstellationActivityTracker>,
    >,
    output: &Output,
    shared_tools: Option<ToolRegistry>,
) -> Result<Arc<dyn Agent>> {
    let (model_provider, embedding_provider, response_options) =
        load_model_embedding_providers(model_name, config, Some(&record), enable_tools).await?;
    // Use shared tools if provided, otherwise create new registry
    let tools = shared_tools.unwrap_or_else(ToolRegistry::new);

    // Create agent from the record
    let agent = DatabaseAgent::from_record(
        record.clone(),
        DB.clone(),
        model_provider,
        tools.clone(),
        embedding_provider.clone(),
        heartbeat_sender,
    )
    .await?;

    // Apply context config from the passed PatternConfig
    let (context_config, compression_strategy) = build_context_config(&config.agent);

    // Log the config being applied
    output.info(
        "Context",
        &format!(
            "max_messages={}, compression={:?}",
            config
                .agent
                .context
                .as_ref()
                .and_then(|c| c.max_messages)
                .unwrap_or(50),
            compression_strategy
                .as_ref()
                .map(|s| format!("{:?}", s))
                .unwrap_or_else(|| "default".to_string())
        ),
    );

    // Update the agent with config values
    agent
        .update_context_config(context_config, compression_strategy)
        .await?;

    // Store the updated config back to the database
    if let Err(e) = agent.store().await {
        output.warning(&format!(
            "Failed to persist config updates to database: {:?}",
            e
        ));
    } else {
        output.success(&format!(
            "Updated {} with config from file and saved to database",
            record.name
        ));
    }

    // Set the chat options with our selected model
    {
        let mut options = agent.chat_options.write().await;
        *options = Some(response_options);
    }

    // If we have a constellation tracker, set it up
    if let Some(tracker) = constellation_tracker {
        // Check if agent already has a constellation_activity block
        let existing_block = agent.get_memory("constellation_activity").await?;

        let _block = if let Some(existing) = existing_block {
            // Block already exists in memory and database - just use it as-is
            tracing::info!(
                "Found existing constellation_activity block with id: {}, skipping update to avoid index conflicts",
                existing.id
            );

            // OLD CODE - causes "Key already present" panic in SurrealDB index:
            // let updated_block =
            //     pattern_core::constellation_memory::create_constellation_activity_block(
            //         existing.id.clone(),
            //         record.owner_id.clone(),
            //         tracker.format_as_memory_content().await,
            //     );
            // agent
            //     .update_memory("constellation_activity", updated_block.clone())
            //     .await?;

            existing
        } else {
            // Check database for any existing constellation_activity blocks for this agent
            tracing::info!("No constellation_activity block in memory, checking database");
            let existing_memories =
                ops::get_agent_memories(&DB, &record.id)
                    .await
                    .map_err(|e| {
                        miette::miette!("Failed to check for existing memory blocks: {}", e)
                    })?;

            let existing_constellation_block = existing_memories
                .iter()
                .find(|(mem, _)| mem.label == "constellation_activity")
                .map(|(mem, _)| mem.clone());

            if let Some(existing) = existing_constellation_block {
                // Found one in database - just use it as-is
                tracing::info!(
                    "Found existing constellation_activity block in database with id: {}, skipping update",
                    existing.id
                );

                // OLD CODE - causes "Key already present" panic:
                // let updated_block =
                //     pattern_core::constellation_memory::create_constellation_activity_block(
                //         existing.id.clone(),
                //         record.owner_id.clone(),
                //         tracker.format_as_memory_content().await,
                //     );
                // agent
                //     .update_memory("constellation_activity", updated_block.clone())
                //     .await?;

                existing
            } else {
                // Really first time - create new block with the tracker's memory ID
                tracing::info!(
                    "Creating new constellation_activity block with tracker id: {}",
                    tracker.memory_id()
                );
                let activity_block =
                    pattern_core::constellation_memory::create_constellation_activity_block(
                        tracker.memory_id().clone(),
                        record.owner_id.clone(),
                        tracker.format_as_memory_content().await,
                    );
                agent
                    .update_memory("constellation_activity", activity_block.clone())
                    .await?;

                activity_block
            }
        };

        // Set the tracker on the agent's context
        agent.set_constellation_tracker(tracker);

        tracing::debug!("persisting constellation tracker memory");
        // ops::persist_agent_memory(
        //     &DB,
        //     agent.id(),
        //     &block,
        //     pattern_core::memory::MemoryPermission::ReadWrite,
        // )
        // .await?;
    }

    // Load persona from config if present
    output.info("🔍", &format!(
        "Checking for persona in config - agent.persona is_some: {}, agent.persona_path is_some: {}",
        config.agent.persona.is_some(),
        config.agent.persona_path.is_some()
    ));
    if let Some(persona) = &config.agent.persona {
        output.info(
            "📝",
            &format!("Found persona in config: {} chars", persona.len()),
        );
        match agent.get_memory("persona").await {
            Ok(Some(mut existing)) => {
                // Update existing block preserving its ID
                if existing.value != *persona {
                    output.status("Updating persona in agent's core memory...");
                    existing.value = persona.clone();
                    existing.description = Some("Agent's persona and identity".to_string());
                    existing.permission = pattern_core::memory::MemoryPermission::Append;

                    if let Err(e) = agent.update_memory("persona", existing).await {
                        output.warning(&format!("Failed to update persona memory: {}", e));
                    } else {
                        output.success("✅ Persona updated in memory");
                    }
                } else {
                    output.info("✓", "Persona already up to date in memory");
                }
            }
            Ok(None) | Err(_) => {
                // Create new block
                output.status("Adding persona to agent's core memory...");
                let persona_block = pattern_core::memory::MemoryBlock::owned(
                    config.user.id.clone(),
                    "persona",
                    persona.clone(),
                )
                .with_description("Agent's persona and identity")
                .with_permission(pattern_core::memory::MemoryPermission::Append);

                if let Err(e) = agent.update_memory("persona", persona_block).await {
                    output.warning(&format!("Failed to add persona memory: {}", e));
                } else {
                    output.success("✅ Persona added to memory");
                }
            }
        }
    } else {
        output.info("ℹ", "No persona found in config");
    }

    // Wrap in Arc before calling monitoring methods
    let agent = Arc::new(agent);

    // Start all monitoring tasks in parallel
    let agent_stats = agent.clone();
    let agent_memory = agent.clone();
    let agent_message = agent.clone();

    let (stats_result, memory_result, message_result) = tokio::join!(
        agent_stats.start_stats_sync(),
        agent_memory.start_memory_sync(),
        agent_message.start_message_monitoring()
    );

    stats_result?;
    memory_result?;
    message_result?;

    // NOTE: We do NOT register data sources here - that's handled by the caller
    // This function should only create the agent without side effects
    //

    // Convert to trait object for endpoint setup
    let agent_dyn: Arc<dyn Agent> = agent;

    // Set up Bluesky endpoint if configured
    setup_bluesky_endpoint(&agent_dyn, config, output)
        .await
        .inspect_err(|e| {
            tracing::error!("Failed to setup Bluesky endpoint: {:?}", e);
        })?;

    // Set up Discord endpoint if configured
    #[cfg(feature = "discord")]
    {
        crate::discord::setup_discord_endpoint(&agent_dyn, output)
            .await
            .inspect_err(|e| {
                tracing::error!("Failed to setup Discord endpoint: {:?}", e);
            })?;
    }

    Ok(agent_dyn)
}

pub async fn register_data_sources<M, E>(
    agent: Arc<DatabaseAgent<M, E>>,
    config: &PatternConfig,
    tools: ToolRegistry,
    embedding_provider: Option<Arc<E>>,
) where
    E: EmbeddingProvider + Clone + 'static,
    M: ModelProvider + 'static,
{
    register_data_sources_with_target(agent, config, tools, embedding_provider, None).await
}

pub async fn register_data_sources_with_target<M, E>(
    agent: Arc<DatabaseAgent<M, E>>,
    config: &PatternConfig,
    tools: ToolRegistry,
    embedding_provider: Option<Arc<E>>,
    target: Option<MessageTarget>,
) where
    E: EmbeddingProvider + Clone + 'static,
    M: ModelProvider + 'static,
{
    let config = config.clone();

<<<<<<< HEAD
    // hardcoding so that only pattern gets messages initially
    if agent.name() == "Lasa" {
        tracing::info!("Setting up Bluesky monitoring for Pattern agent");
=======
    // Only register Bluesky monitoring for the supervisor role agent
    if agent_is_supervisor(&agent, &config).await {
        tracing::info!("Setting up Bluesky monitoring for supervisor agent");
>>>>>>> 34006c1b
        tokio::spawn(async move {
            tracing::info!("Inside Bluesky setup spawn for supervisor agent");
            let filter = config
                .bluesky
                .as_ref()
                .and_then(|b| b.default_filter.as_ref())
                .unwrap_or(&BlueskyFilter {
                    exclude_keywords: vec!["patternstop".to_string()],
                    ..Default::default()
                })
                .clone();
            tracing::info!("filter: {:?}", filter);
            let data_sources = if let Some(target) = target {
                DataSourceBuilder::new()
                    .with_bluesky_source("bluesky_jetstream".to_string(), filter, true)
                    .build_with_target(
                        agent.id(),
                        agent.name(),
                        DB.clone(),
                        embedding_provider,
                        Some(agent.handle().await),
                        get_bluesky_credentials(&config).await,
                        target,
                    )
                    .await
                    .unwrap()
            } else {
                DataSourceBuilder::new()
                    .with_bluesky_source("bluesky_jetstream".to_string(), filter, true)
                    .build(
                        agent.id(),
                        agent.name(),
                        DB.clone(),
                        embedding_provider,
                        Some(agent.handle().await),
                        get_bluesky_credentials(&config).await,
                    )
                    .await
                    .unwrap()
            };

            tracing::info!("About to start monitoring bluesky_jetstream");
            data_sources
                .start_monitoring("bluesky_jetstream")
                .await
                .unwrap();
            tracing::info!("Successfully started monitoring bluesky_jetstream");
            tools.register(DataSourceTool::new(Arc::new(data_sources)));
        });
    }
}

/// Determine if this agent should act as the group's supervisor based on
/// database group memberships or, as a fallback, on the config file.
async fn agent_is_supervisor<M, E>(agent: &Arc<DatabaseAgent<M, E>>, config: &PatternConfig) -> bool
where
    E: EmbeddingProvider + Clone + 'static,
    M: ModelProvider + 'static,
{
    // First, check DB memberships for Supervisor role
    match pattern_core::db::ops::get_agent_memberships(&DB, &agent.id()).await {
        Ok(memberships) => {
            if memberships.iter().any(|m| {
                matches!(
                    m.role,
                    pattern_core::coordination::types::GroupMemberRole::Supervisor
                )
            }) {
                return true;
            }
        }
        Err(e) => {
            tracing::warn!("Failed to load memberships for agent {}: {}", agent.id(), e);
        }
    }

    // Fallback: Check config groups for a supervisor assignment referencing this agent
    let agent_id = agent.id();
    let agent_name = agent.name();
    for group in &config.groups {
        for member in &group.members {
            let id_matches = member
                .agent_id
                .as_ref()
                .map(|id| id == &agent_id)
                .unwrap_or(false);
            let name_matches = member.name == agent_name;
            if (id_matches || name_matches)
                && matches!(
                    member.role,
                    pattern_core::config::GroupMemberRoleConfig::Supervisor
                )
            {
                return true;
            }
        }
    }

    false
}

/// Create an agent with the specified configuration
pub async fn create_agent(
    name: &str,
    model_name: Option<String>,
    enable_tools: bool,
    config: &PatternConfig,
    heartbeat_sender: heartbeat::HeartbeatSender,
) -> Result<Arc<dyn Agent>> {
    let output = Output::new();

    let (model_provider, embedding_provider, response_options) =
        load_model_embedding_providers(model_name, config, None, enable_tools).await?;

    // Create memory with the configured user as owner
    let memory = Memory::with_owner(&config.user.id);

    // Create tool registry
    let tools = ToolRegistry::new();

    // Use IDs from config or generate new ones
    let agent_id = config.agent.id.clone().unwrap_or_else(AgentId::generate);
    let user_id = config.user.id.clone();

    // Build context config from agent config
    let (context_config, compression_strategy) = build_context_config(&config.agent);

    // Load tool rules from configuration
    let tool_rules = config.agent.get_tool_rules().unwrap_or_else(|e| {
        output.warning(&format!("Failed to load tool rules from config: {}", e));
        output.status("Agent will run without tool rules");
        vec![]
    });

    if !tool_rules.is_empty() {
        output.success(&format!(
            "Loaded {} tool rules from configuration",
            tool_rules.len()
        ));
    }

    // Create agent
    let agent = DatabaseAgent::new(
        agent_id.clone(),
        user_id,
        AgentType::Generic,
        name.to_string(),
        context_config.base_instructions.clone(),
        memory,
        DB.clone(),
        model_provider,
        tools.clone(),
        embedding_provider.clone(),
        heartbeat_sender,
        tool_rules,
    );

    // Update the agent with the full context config
    agent
        .update_context_config(context_config, compression_strategy)
        .await?;

    // Set the chat options with our selected model
    {
        let mut options = agent.chat_options.write().await;
        *options = Some(response_options);
    }

    // Store the agent in the database
    match agent.store().await {
        Ok(_) => {
            output.success(&format!(
                "Saved new agent '{}' to database",
                name.bright_cyan()
            ));
            output.print("");
        }
        Err(e) => {
            output.warning(&format!("Failed to save agent to database: {}", e));
            output.status("Agent will work for this session but won't persist");
            output.print("");
        }
    }

    // Wrap in Arc before calling monitoring methods
    let agent = Arc::new(agent);
    agent.clone().start_stats_sync().await?;
    agent.clone().start_memory_sync().await?;
    agent.clone().start_message_monitoring().await?;

    // Update memory blocks from config only if they don't exist
    // First check persona
    if let Some(persona) = &config.agent.persona {
        output.info(
            "📝",
            &format!("Found persona in config: {} chars", persona.len()),
        );
        match agent.get_memory("persona").await {
            Ok(Some(_existing)) => {
                // Persona already exists - DO NOT overwrite from config
                // Config values are only for initial setup, not updates
                output.info(
                    "✓",
                    "Persona already exists in memory, preserving database values",
                );
            }
            Ok(None) | Err(_) => {
                // Create new block
                output.status("Adding persona to agent's core memory...");
                let persona_block =
                    MemoryBlock::owned(config.user.id.clone(), "persona", persona.clone())
                        .with_description("Agent's persona and identity")
                        .with_permission(pattern_core::memory::MemoryPermission::Append);

                if let Err(e) = agent.update_memory("persona", persona_block).await {
                    output.warning(&format!("Failed to add persona memory: {}", e));
                } else {
                    output.success("✅ Persona added to memory");
                }
            }
        }
    } else {
        output.info("ℹ", "No persona found in config");
    }

    // Check and update other configured memory blocks
    for (label, block_config) in &config.agent.memory {
        // Load content from either inline or file
        let content = match block_config.load_content().await {
            Ok(content) => content,
            Err(e) => {
                output.warning(&format!(
                    "Failed to load content for memory block '{}': {}",
                    label, e
                ));
                continue;
            }
        };

        match agent.get_memory(label).await {
            Ok(Some(mut existing)) => {
                // Memory already exists - preserve content but update permissions/type from config
                let mut needs_update = false;

                if existing.memory_type != block_config.memory_type {
                    output.info(
                        "Updating memory type",
                        &format!(
                            "{:?} -> {:?}",
                            existing.memory_type, block_config.memory_type
                        ),
                    );
                    existing.memory_type = block_config.memory_type;
                    needs_update = true;
                }

                if existing.permission != block_config.permission {
                    output.info(
                        "Updating permission",
                        &format!("{:?} -> {:?}", existing.permission, block_config.permission),
                    );
                    existing.permission = block_config.permission;
                    needs_update = true;
                }

                if let Some(desc) = &block_config.description {
                    if existing.description.as_ref() != Some(desc) {
                        existing.description = Some(desc.clone());
                        needs_update = true;
                    }
                }

                if needs_update {
                    if let Err(e) = agent.update_memory(label, existing).await {
                        output
                            .warning(&format!("Failed to update memory block '{}': {}", label, e));
                    } else {
                        output.success(&format!("✅ Updated permissions/type for '{}'", label));
                    }
                } else {
                    output.info("✓", &format!("Memory block '{}' is up to date", label));
                }
            }
            Ok(None) | Err(_) => {
                // Check if this is a shared memory that already exists
                if block_config.shared {
                    // Look for existing shared memory by owner and label
                    match pattern_core::db::ops::find_memory_by_owner_and_label(
                        &DB,
                        &config.user.id,
                        label,
                    )
                    .await
                    {
                        Ok(Some(existing_memory)) => {
                            output.info(
                                "Linking to shared memory",
                                &label.bright_yellow().to_string(),
                            );

                            // Update permission and type but preserve content
                            let mut needs_update = false;
                            let mut updated_memory = existing_memory.clone();

                            if existing_memory.memory_type != block_config.memory_type {
                                output.info(
                                    "Updating shared memory type",
                                    &format!(
                                        "{:?} -> {:?}",
                                        existing_memory.memory_type, block_config.memory_type
                                    ),
                                );
                                updated_memory.memory_type = block_config.memory_type;
                                needs_update = true;
                            }

                            if existing_memory.permission != block_config.permission {
                                output.info(
                                    "Updating shared memory permission",
                                    &format!(
                                        "{:?} -> {:?}",
                                        existing_memory.permission, block_config.permission
                                    ),
                                );
                                updated_memory.permission = block_config.permission;
                                needs_update = true;
                            }

                            if let Some(desc) = &block_config.description {
                                if updated_memory.description.as_ref() != Some(desc) {
                                    updated_memory.description = Some(desc.clone());
                                    needs_update = true;
                                }
                            }

                            // Update the memory block itself if needed (preserving content)
                            if needs_update {
                                // Preserve existing content, don't overwrite with config content
                                if let Err(e) = pattern_core::db::ops::update_memory_content(
                                    &DB,
                                    updated_memory.id.clone(),
                                    updated_memory.value.clone(), // Keep existing content
                                    embedding_provider.as_ref().map(|p| p.as_ref()),
                                )
                                .await
                                {
                                    output.warning(&format!(
                                        "Failed to update shared memory '{}': {}",
                                        label, e
                                    ));
                                } else {
                                    output.success(&format!(
                                        "✅ Updated permissions/type for shared '{}'",
                                        label
                                    ));
                                }
                            }

                            // Attach the memory to this agent with their requested permission
                            if let Err(e) = pattern_core::db::ops::attach_memory_to_agent(
                                &DB,
                                &agent.id(),
                                &existing_memory.id,
                                block_config.permission,
                            )
                            .await
                            {
                                output.warning(&format!(
                                    "Failed to attach shared memory '{}': {}",
                                    label, e
                                ));
                            }
                        }
                        Ok(None) => {
                            // No existing shared memory, create it
                            output.info(
                                "Creating new shared memory",
                                &label.bright_yellow().to_string(),
                            );
                            let memory_block =
                                MemoryBlock::owned(config.user.id.clone(), label.clone(), content)
                                    .with_memory_type(block_config.memory_type)
                                    .with_permission(block_config.permission);

                            let memory_block = if let Some(desc) = &block_config.description {
                                memory_block.with_description(desc.clone())
                            } else {
                                memory_block
                            };

                            if let Err(e) = agent.update_memory(label, memory_block).await {
                                output.warning(&format!(
                                    "Failed to add memory block '{}': {}",
                                    label, e
                                ));
                            }
                        }
                        Err(e) => {
                            output.warning(&format!(
                                "Failed to check for shared memory '{}': {}",
                                label, e
                            ));
                            // Fall back to creating a new memory
                            let memory_block =
                                MemoryBlock::owned(config.user.id.clone(), label.clone(), content)
                                    .with_memory_type(block_config.memory_type)
                                    .with_permission(block_config.permission);

                            let memory_block = if let Some(desc) = &block_config.description {
                                memory_block.with_description(desc.clone())
                            } else {
                                memory_block
                            };

                            if let Err(e) = agent.update_memory(label, memory_block).await {
                                output.warning(&format!(
                                    "Failed to add memory block '{}': {}",
                                    label, e
                                ));
                            }
                        }
                    }
                } else {
                    // Not shared, create normally
                    output.info("Adding memory block", &label.bright_yellow().to_string());
                    let memory_block =
                        MemoryBlock::owned(config.user.id.clone(), label.clone(), content)
                            .with_memory_type(block_config.memory_type)
                            .with_permission(block_config.permission);

                    let memory_block = if let Some(desc) = &block_config.description {
                        memory_block.with_description(desc.clone())
                    } else {
                        memory_block
                    };

                    if let Err(e) = agent.update_memory(label, memory_block).await {
                        output.warning(&format!("Failed to add memory block '{}': {}", label, e));
                    }
                }
            }
        }
    }

    // Register data sources
    register_data_sources(agent.clone(), config, tools, embedding_provider).await;

    // Convert to trait object
    let agent_dyn: Arc<dyn Agent> = agent;

    Ok(agent_dyn)
}

/// Load or create an agent from a group member configuration
pub async fn load_or_create_agent_from_member(
    member: &pattern_core::config::GroupMemberConfig,
    user_id: &pattern_core::id::UserId,
    model_name: Option<String>,
    enable_tools: bool,
    heartbeat_sender: heartbeat::HeartbeatSender,
    main_config: Option<&PatternConfig>,
    out: &crate::output::Output,
) -> Result<Arc<dyn Agent>> {
    let output = out.clone();

    // If member has an agent_id, load that agent; if missing, create it using provided config
    if let Some(orig_agent_id) = &member.agent_id {
        // Normalize potential "agent:<uuid>" strings from configs into raw key form
        let mut agent_id = orig_agent_id.clone();
        if let Some((prefix, key)) = agent_id.0.split_once(':') {
            if prefix != "agent" {
                output.warning(&format!(
                    "Agent ID prefix '{}' unexpected; expected 'agent'. Using key '{}'",
                    prefix, key
                ));
            }
            agent_id.0 = key.to_string();
        }
        output.status(&format!(
            "Loading existing agent {} for group member",
            agent_id.to_string().dimmed()
        ));

        // Load the existing agent
        let agent_record = match AgentRecord::load_with_relations(&DB, &agent_id).await {
            Ok(Some(agent)) => Some(agent),
            Ok(None) => {
                output.warning(&format!(
                    "Agent {} not found. Creating it from config...",
                    agent_id
                ));

                // Choose a base agent config: prefer config_path, then inline, otherwise minimal
                let mut agent_cfg = if let Some(config_path) = &member.config_path {
                    match pattern_core::config::AgentConfig::load_from_file(config_path).await {
                        Ok(cfg) => cfg,
                        Err(e) => {
                            output.warning(&format!(
                                "Failed to load config from {}: {}. Using minimal config.",
                                config_path.display(),
                                e
                            ));
                            pattern_core::config::AgentConfig {
                                id: None,
                                name: member.name.clone(),
                                system_prompt: None,
                                system_prompt_path: None,
                                persona: None,
                                persona_path: None,
                                instructions: None,
                                memory: Default::default(),
                                bluesky_handle: main_config
                                    .and_then(|cfg| cfg.agent.bluesky_handle.clone()),
                                tool_rules: Vec::new(),
                                tools: Vec::new(),
                                model: None,
                                context: None,
                            }
                        }
                    }
                } else if let Some(inline) = &member.agent_config {
                    let mut cfg = inline.clone();
                    if cfg.bluesky_handle.is_none() {
                        if let Some(main_cfg) = main_config {
                            cfg.bluesky_handle = main_cfg.agent.bluesky_handle.clone();
                        }
                    }
                    cfg
                } else {
                    pattern_core::config::AgentConfig {
                        id: None,
                        name: member.name.clone(),
                        system_prompt: None,
                        system_prompt_path: None,
                        persona: None,
                        persona_path: None,
                        instructions: None,
                        memory: Default::default(),
                        bluesky_handle: main_config
                            .and_then(|cfg| cfg.agent.bluesky_handle.clone()),
                        tool_rules: Vec::new(),
                        tools: Vec::new(),
                        model: None,
                        context: None,
                    }
                };

                // Force the desired ID into the agent config so creation uses it
                agent_cfg.id = Some(agent_id.clone());

                // Pick a model config: inline > main > default
                let model_cfg = if let Some(m) = &agent_cfg.model {
                    m.clone()
                } else if let Some(main_cfg) = main_config {
                    main_cfg.model.clone()
                } else {
                    pattern_core::config::ModelConfig {
                        provider: "Gemini".to_string(),
                        model: model_name.clone(),
                        temperature: None,
                        settings: Default::default(),
                    }
                };

                // Build a temporary PatternConfig for creation
                let tmp_cfg = PatternConfig {
                    user: pattern_core::config::UserConfig {
                        id: user_id.clone(),
                        name: None,
                        settings: Default::default(),
                    },
                    agent: agent_cfg,
                    model: model_cfg,
                    database: Default::default(),
                    groups: vec![],
                    bluesky: None,
                };

                // Create the agent with the specified ID
                // Create and note if an agent with the same name exists under a different id
                let check_name = tmp_cfg.agent.name.clone();
                if let Ok(mut resp) = DB
                    .query("SELECT id FROM agent WHERE name = $name LIMIT 1")
                    .bind(("name", check_name))
                    .await
                    .into_diagnostic()
                {
                    if let Ok(existing_ids) = resp
                        .take::<Vec<surrealdb::RecordId>>("id")
                        .into_diagnostic()
                    {
                        if let Some(existing) = existing_ids.first() {
                            let existing_id = AgentId::from_record(existing.clone());
                            if existing_id != agent_id {
                                output.warning(&format!(
                                    "An agent named '{}' already exists with a different id ({}). Creating new agent with specified id ({}).",
                                    tmp_cfg.agent.name,
                                    existing_id,
                                    agent_id
                                ));
                            }
                        }
                    }
                }

                let _created = load_or_create_agent(
                    &tmp_cfg.agent.name,
                    tmp_cfg.agent.model.as_ref().and_then(|m| m.model.clone()),
                    enable_tools,
                    &tmp_cfg,
                    heartbeat_sender.clone(),
                    &output,
                )
                .await?;

                // Load the freshly created AgentRecord for downstream init
                match AgentRecord::load_with_relations(&DB, &agent_id).await {
                    Ok(Some(agent)) => Some(agent),
                    other => {
                        return Err(miette::miette!(
                            "Failed to load newly created agent {}: {:?}",
                            agent_id,
                            other
                        ));
                    }
                }
            }
            Err(e) => {
                output.warning(&format!(
                    "Failed to load agent {}: {}. Creating it from config...",
                    agent_id, e
                ));

                // Choose a base agent config: prefer config_path, then inline, otherwise minimal
                let mut agent_cfg = if let Some(config_path) = &member.config_path {
                    match pattern_core::config::AgentConfig::load_from_file(config_path).await {
                        Ok(cfg) => cfg,
                        Err(e) => {
                            output.warning(&format!(
                                "Failed to load config from {}: {}. Using minimal config.",
                                config_path.display(),
                                e
                            ));
                            pattern_core::config::AgentConfig {
                                id: None,
                                name: member.name.clone(),
                                system_prompt: None,
                                system_prompt_path: None,
                                persona: None,
                                persona_path: None,
                                instructions: None,
                                memory: Default::default(),
                                bluesky_handle: main_config
                                    .and_then(|cfg| cfg.agent.bluesky_handle.clone()),
                                tool_rules: Vec::new(),
                                tools: Vec::new(),
                                model: None,
                                context: None,
                            }
                        }
                    }
                } else if let Some(inline) = &member.agent_config {
                    let mut cfg = inline.clone();
                    if cfg.bluesky_handle.is_none() {
                        if let Some(main_cfg) = main_config {
                            cfg.bluesky_handle = main_cfg.agent.bluesky_handle.clone();
                        }
                    }
                    cfg
                } else {
                    pattern_core::config::AgentConfig {
                        id: None,
                        name: member.name.clone(),
                        system_prompt: None,
                        system_prompt_path: None,
                        persona: None,
                        persona_path: None,
                        instructions: None,
                        memory: Default::default(),
                        bluesky_handle: main_config
                            .and_then(|cfg| cfg.agent.bluesky_handle.clone()),
                        tool_rules: Vec::new(),
                        tools: Vec::new(),
                        model: None,
                        context: None,
                    }
                };

                // Force the desired ID into the agent config so creation uses it
                agent_cfg.id = Some(agent_id.clone());

                // Pick a model config: inline > main > default
                let model_cfg = if let Some(m) = &agent_cfg.model {
                    m.clone()
                } else if let Some(main_cfg) = main_config {
                    main_cfg.model.clone()
                } else {
                    pattern_core::config::ModelConfig {
                        provider: "Gemini".to_string(),
                        model: model_name.clone(),
                        temperature: None,
                        settings: Default::default(),
                    }
                };

                // Build a temporary PatternConfig for creation
                let tmp_cfg = PatternConfig {
                    user: pattern_core::config::UserConfig {
                        id: user_id.clone(),
                        name: None,
                        settings: Default::default(),
                    },
                    agent: agent_cfg,
                    model: model_cfg,
                    database: Default::default(),
                    groups: vec![],
                    bluesky: None,
                };

                // Create the agent with the specified ID
                let _created = load_or_create_agent(
                    &tmp_cfg.agent.name,
                    tmp_cfg.agent.model.as_ref().and_then(|m| m.model.clone()),
                    enable_tools,
                    &tmp_cfg,
                    heartbeat_sender.clone(),
                    &output,
                )
                .await?;

                // Load the freshly created AgentRecord for downstream init
                match AgentRecord::load_with_relations(&DB, &agent_id).await {
                    Ok(Some(agent)) => Some(agent),
                    other => {
                        return Err(miette::miette!(
                            "Failed to load newly created agent {}: {:?}",
                            agent_id,
                            other
                        ));
                    }
                }
            }
        };

        let mut agent_record = match agent_record {
            Some(a) => a,
            None => return Err(miette::miette!("Agent {} could not be created", agent_id)),
        };

        // Load memories and messages
        load_agent_memories_and_messages(&mut agent_record, &output).await?;

        // Create runtime agent from record
        // Build a config, but also check if we have a config_path to load missing blocks from
        let bluesky_handle = main_config.and_then(|cfg| cfg.agent.bluesky_handle.clone());

        // If member also has a config_path, load it for any missing blocks (like persona)
        let agent_config = if let Some(config_path) = &member.config_path {
            output.status(&format!(
                "Loading config from {} for missing memory blocks",
                config_path.display().bright_cyan()
            ));
            match pattern_core::config::AgentConfig::load_from_file(config_path).await {
                Ok(cfg) => cfg,
                Err(e) => {
                    output.warning(&format!(
                        "Failed to load config from {}: {}",
                        config_path.display(),
                        e
                    ));
                    // Fall back to minimal config
                    pattern_core::config::AgentConfig {
                        id: Some(agent_id.clone()),
                        name: agent_record.name.clone(),
                        system_prompt: None,
                        system_prompt_path: None,
                        persona: None,
                        persona_path: None,
                        instructions: None,
                        memory: Default::default(),
                        bluesky_handle: bluesky_handle.clone(),
                        tool_rules: Vec::new(),
                        tools: Vec::new(),
                        model: None,
                        context: None,
                    }
                }
            }
        } else {
            // No config_path, use minimal config
            pattern_core::config::AgentConfig {
                id: Some(agent_id.clone()),
                name: agent_record.name.clone(),
                system_prompt: None,
                system_prompt_path: None,
                persona: None,
                persona_path: None,
                instructions: None,
                memory: Default::default(),
                bluesky_handle: bluesky_handle.clone(),
                tool_rules: Vec::new(),
                tools: Vec::new(),
                model: None,
                context: None,
            }
        };

        let config = PatternConfig {
            user: pattern_core::config::UserConfig {
                id: user_id.clone(),
                name: None,
                settings: Default::default(),
            },
            agent: agent_config,
            model: pattern_core::config::ModelConfig {
                provider: "Gemini".to_string(),
                model: model_name,
                temperature: None,
                settings: Default::default(),
            },
            database: Default::default(),
            groups: vec![],
            bluesky: None,
        };

        return create_agent_from_record(
            agent_record,
            None,
            enable_tools,
            &config,
            heartbeat_sender,
        )
        .await;
    }

    // If member has a config_path, load the agent config from file
    if let Some(config_path) = &member.config_path {
        output.status(&format!(
            "Loading agent config from {}",
            config_path.display().bright_cyan()
        ));

        let agent_config = pattern_core::config::AgentConfig::load_from_file(config_path).await?;

        // Build full config with loaded agent config
        // Use agent's model config if available, otherwise fall back to main config, then default
        let model_config = if let Some(agent_model) = &agent_config.model {
            agent_model.clone()
        } else if let Some(main_cfg) = main_config {
            main_cfg.model.clone()
        } else {
            pattern_core::config::ModelConfig {
                provider: "Gemini".to_string(),
                model: model_name,
                temperature: None,
                settings: Default::default(),
            }
        };

        let config = PatternConfig {
            user: pattern_core::config::UserConfig {
                id: user_id.clone(),
                name: None,
                settings: Default::default(),
            },
            agent: agent_config,
            model: model_config,
            database: Default::default(),
            groups: vec![],
            bluesky: None,
        };

        // Use the agent name from config, or fall back to member name
        let agent_name = if !config.agent.name.is_empty() {
            config.agent.name.clone()
        } else {
            member.name.clone()
        };

        // Extract the model name from the agent's config to pass explicitly
        let agent_model_name = config.agent.model.as_ref().and_then(|m| m.model.clone());

        // Load or create the agent with this config
        return load_or_create_agent(
            &agent_name,
            agent_model_name,
            enable_tools,
            &config,
            heartbeat_sender,
            &output,
        )
        .await;
    }

    // Check if member has an inline agent_config
    if let Some(inline_config) = &member.agent_config {
        output.status(&format!(
            "Creating agent '{}' from inline config",
            member.name.bright_cyan()
        ));

        // Build full config with inline agent config
        // Use agent's model config if available, otherwise fall back to main config, then default
        let model_config = if let Some(agent_model) = &inline_config.model {
            agent_model.clone()
        } else if let Some(main_cfg) = main_config {
            main_cfg.model.clone()
        } else {
            pattern_core::config::ModelConfig {
                provider: "Gemini".to_string(),
                model: model_name,
                temperature: None,
                settings: Default::default(),
            }
        };

        // Preserve the bluesky_handle from inline config or main config
        let mut agent_config = inline_config.clone();
        if agent_config.bluesky_handle.is_none() {
            if let Some(main_cfg) = main_config {
                agent_config.bluesky_handle = main_cfg.agent.bluesky_handle.clone();
            }
        }

        let config = PatternConfig {
            user: pattern_core::config::UserConfig {
                id: user_id.clone(),
                name: None,
                settings: Default::default(),
            },
            agent: agent_config,
            model: model_config,
            database: Default::default(),
            groups: vec![],
            bluesky: None,
        };

        // Use the agent name from config, or fall back to member name
        let agent_name = if !config.agent.name.is_empty() {
            config.agent.name.clone()
        } else {
            member.name.clone()
        };

        // Extract the model name from the agent's config to pass explicitly
        let agent_model_name = config.agent.model.as_ref().and_then(|m| m.model.clone());

        // Load or create the agent with this config
        return load_or_create_agent(
            &agent_name,
            agent_model_name,
            enable_tools,
            &config,
            heartbeat_sender,
            &output,
        )
        .await;
    }

    // Otherwise create a basic agent with just the member name
    output.info(
        "+",
        &format!("Creating basic agent '{}'", member.name.bright_cyan()),
    );

    let config = PatternConfig {
        user: pattern_core::config::UserConfig {
            id: user_id.clone(),
            name: None,
            settings: Default::default(),
        },
        agent: pattern_core::config::AgentConfig {
            id: None,
            name: member.name.clone(),
            system_prompt: None,
            system_prompt_path: None,
            persona: None,
            persona_path: None,
            instructions: None,
            memory: Default::default(),
            bluesky_handle: main_config.and_then(|cfg| cfg.agent.bluesky_handle.clone()),
            tool_rules: Vec::new(),
            tools: Vec::new(),
            model: None,
            context: None,
        },
        model: pattern_core::config::ModelConfig {
            provider: "Gemini".to_string(),
            model: model_name,
            temperature: None,
            settings: Default::default(),
        },
        database: Default::default(),
        groups: vec![],
        bluesky: None,
    };

    create_agent(&member.name, None, enable_tools, &config, heartbeat_sender).await
}<|MERGE_RESOLUTION|>--- conflicted
+++ resolved
@@ -721,15 +721,9 @@
 {
     let config = config.clone();
 
-<<<<<<< HEAD
-    // hardcoding so that only pattern gets messages initially
-    if agent.name() == "Lasa" {
-        tracing::info!("Setting up Bluesky monitoring for Pattern agent");
-=======
     // Only register Bluesky monitoring for the supervisor role agent
     if agent_is_supervisor(&agent, &config).await {
         tracing::info!("Setting up Bluesky monitoring for supervisor agent");
->>>>>>> 34006c1b
         tokio::spawn(async move {
             tracing::info!("Inside Bluesky setup spawn for supervisor agent");
             let filter = config
