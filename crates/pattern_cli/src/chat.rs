//! Chat interaction loops for agents and groups
//!
//! This module contains the main chat loop functionality for both single agents
//! and agent groups, including message handling and response processing.

use miette::{IntoDiagnostic, Result};
use owo_colors::OwoColorize;
use pattern_core::{
    Agent, IdType, ToolRegistry,
    agent::ResponseEvent,
    config::PatternConfig,
    context::heartbeat::{self, HeartbeatReceiver, HeartbeatSender},
    coordination::groups::{AgentGroup, AgentWithMembership, GroupManager, GroupResponseEvent},
    data_source::{BlueskyFilter, DataSourceBuilder},
    db::{client::DB, ops},
    message::{Message, MessageContent},
    tool::builtin::DataSourceTool,
};
use std::sync::Arc;

use crate::{
    agent_ops::{
        create_agent_from_record_with_tracker, load_agent_memories_and_messages,
        load_model_embedding_providers,
    },
    data_sources::get_bluesky_credentials,
    endpoints::CliEndpoint,
    output::Output,
    slash_commands::handle_slash_command,
};

/// Chat with an agent
pub async fn chat_with_agent(
    agent: Arc<dyn Agent>,
    heartbeat_receiver: heartbeat::HeartbeatReceiver,
) -> Result<()> {
    use rustyline_async::{Readline, ReadlineEvent};
    let output = Output::new();

    output.status("Type 'quit' or 'exit' to leave the chat");
    output.status("Use Ctrl+D for multiline input, Enter to send");

    let (mut rl, writer) = Readline::new(format!("{} ", ">".bright_blue())).into_diagnostic()?;

    // Update the global tracing writer to use the SharedWriter
    crate::tracing_writer::set_shared_writer(writer.clone());

    // Create output with SharedWriter for proper concurrent output
    let output = output.with_writer(writer.clone());

    // Set up default user endpoint
    let use_discord_default = std::env::var("DISCORD_DEFAULT_USER_ENDPOINT")
        .map(|v| v.to_lowercase() == "true" || v == "1")
        .unwrap_or(false);

    if use_discord_default && std::env::var("DISCORD_TOKEN").is_ok() {
        // Discord is configured and user wants it as default
        // The Discord endpoint should already be registered
        output.info("Default endpoint:", "Discord (DMs/channels)");
    } else {
        // Register CLI endpoint as default
        let cli_endpoint = Arc::new(CliEndpoint::new(output.clone()));
        agent.set_default_user_endpoint(cli_endpoint).await?;
        output.info("Default endpoint:", "CLI");
    }

    // Use generic heartbeat processor
    let output_clone = output.clone();
    tokio::spawn(pattern_core::context::heartbeat::process_heartbeats(
        heartbeat_receiver,
        vec![agent.clone()],
        move |event, _agent_id, agent_name| {
            let output = output_clone.clone();
            async move {
                output.status(&format!("💓 Heartbeat continuation from {}:", agent_name));
                print_response_event(event, &output);
            }
        },
    ));

    loop {
        // Handle user input
        let event = rl.readline().await;
        match event {
            Ok(ReadlineEvent::Line(line)) => {
                if line.trim().is_empty() {
                    continue;
                }

                // Check for slash commands
                if line.trim().starts_with('/') {
                    match handle_slash_command(
                        &line,
                        crate::slash_commands::CommandContext::SingleAgent(&agent),
                        &output,
                    )
                    .await
                    {
                        Ok(should_exit) => {
                            if should_exit {
                                output.status("Goodbye!");
                                break;
                            }
                            continue;
                        }
                        Err(e) => {
                            output.error(&format!("Command error: {}", e));
                            continue;
                        }
                    }
                }

                if line.trim() == "quit" || line.trim() == "exit" {
                    output.status("Goodbye!");
                    break;
                }

                // Add to history
                rl.add_history_entry(line.clone());

                // Create a message using the actual Message structure
                let message = Message {
                    content: MessageContent::Text(line.clone()),
                    word_count: line.split_whitespace().count() as u32,
                    ..Default::default()
                };

                let r_agent = agent.clone();
                let output = output.clone();
                tokio::spawn(async move {
                    // Process message with streaming
                    output.status("Thinking...");

                    use tokio_stream::StreamExt;

                    match r_agent.clone().process_message_stream(message).await {
                        Ok(mut stream) => {
                            while let Some(event) = stream.next().await {
                                print_response_event(event, &output);
                            }
                        }
                        Err(e) => {
                            output.error(&format!("Error: {}", e));
                        }
                    }
                });
            }
            Ok(ReadlineEvent::Interrupted) => {
                output.status("CTRL-C");
                continue;
            }
            Ok(ReadlineEvent::Eof) => {
                output.status("CTRL-D");
                break;
            }
            Err(err) => {
                output.error(&format!("Error: {:?}", err));
                break;
            }
        }
    }

    Ok(())
}

pub fn print_response_event(event: ResponseEvent, output: &Output) {
    match event {
        ResponseEvent::ToolCallStarted {
            call_id: _,
            fn_name,
            args,
        } => {
            // For send_message, hide the content arg since it's displayed below
            let args_display = if fn_name == "send_message" {
                let mut display_args = args.clone();
                if let Some(args_obj) = display_args.as_object_mut() {
                    if args_obj.contains_key("content") {
                        args_obj.insert("content".to_string(), serde_json::json!("[shown below]"));
                    }
                }
                serde_json::to_string(&display_args).unwrap_or_else(|_| display_args.to_string())
            } else {
                serde_json::to_string_pretty(&args).unwrap_or_else(|_| args.to_string())
            };

            output.tool_call(&fn_name, &args_display);
        }
        ResponseEvent::ToolCallCompleted { call_id, result } => match result {
            Ok(content) => {
                output.tool_result(&content);
            }
            Err(error) => {
                output.error(&format!("Tool error ({}): {}", call_id, error));
            }
        },
        ResponseEvent::TextChunk { text, .. } => {
            // Display agent's response text
            output.agent_message("Agent", &text);
        }
        ResponseEvent::ReasoningChunk { text, is_final: _ } => {
            output.status(&format!("💭 Reasoning: {}", text));
        }
        ResponseEvent::ToolCalls { .. } => {
            // Skip - we handle individual ToolCallStarted events instead
        }
        ResponseEvent::ToolResponses { .. } => {
            // Skip - we handle individual ToolCallCompleted events instead
        }
        ResponseEvent::Complete {
            message_id,
            metadata,
        } => {
            // Could display metadata if desired
            tracing::debug!("Message {} complete: {:?}", message_id, metadata);
        }
        ResponseEvent::Error {
            message,
            recoverable,
        } => {
            if recoverable {
                output.warning(&format!("Recoverable error: {}", message));
            } else {
                output.error(&format!("Error: {}", message));
            }
        }
    }
}

/// Chat with a group of agents
pub async fn chat_with_group(
    group_name: &str,
    model: Option<String>,
    no_tools: bool,
    config: &PatternConfig,
) -> Result<()> {
    use rustyline_async::Readline;

    let (rl, writer) = Readline::new(format!("{} ", ">".bright_blue())).into_diagnostic()?;

    // Update the global tracing writer to use the SharedWriter
    crate::tracing_writer::set_shared_writer(writer.clone());

    // Create output with SharedWriter for proper concurrent output
    let output = Output::new().with_writer(writer.clone());

    // Use shared setup function
    let group_setup = setup_group(group_name, model, no_tools, config, &output).await?;

    let is_context_sync = group_setup.group.name == "Context Sync";

    // Handle Context Sync special case for sleeptime groups
    if is_context_sync {
        if let pattern_core::coordination::types::CoordinationPattern::Sleeptime { .. } =
            &group_setup.group.coordination_pattern
        {
            output.success("Starting Context Sync background monitoring...");

            // Start the background monitoring task
            let monitoring_handle = crate::background_tasks::start_context_sync_monitoring(
                group_setup.group.clone(),
                group_setup.agents_with_membership.clone(),
                group_setup.pattern_manager.clone(),
                output.clone(),
            )
            .await?;

            output.info(
                "Background task started",
                "Context sync will run periodically in the background",
            );

            // Don't enter interactive chat for Context Sync, just let it run
            output.status("Context Sync group is now running in background mode");
            output.status("Press Ctrl+C to stop monitoring");

            // Wait for the monitoring task to complete (or be cancelled)
            monitoring_handle.await.into_diagnostic()?;
            return Ok(());
        }
    }

    // Run normal chat loop for all other cases
    run_group_chat_loop(
        group_setup.group,
        group_setup.agents_with_membership,
        group_setup.pattern_manager,
        group_setup.heartbeat_receiver,
        output,
        rl,
    )
    .await
}

/// Shared setup for group agents including loading, memory setup, and tool registration
pub struct GroupSetup {
    pub group: AgentGroup,
    pub agents_with_membership: Vec<AgentWithMembership<Arc<dyn Agent>>>,
    pub supervisor_agent: Option<Arc<dyn Agent>>,
    pub agent_tools: Vec<ToolRegistry>, // Each agent's tool registry
    pub pattern_manager: Arc<dyn GroupManager + Send + Sync>,
    #[allow(dead_code)] // Used during agent creation, kept for potential future use
    pub constellation_tracker:
        Arc<pattern_core::constellation_memory::ConstellationActivityTracker>,
    #[allow(dead_code)] // Used during agent creation, kept for potential future use
    pub heartbeat_sender: HeartbeatSender,
    pub heartbeat_receiver: HeartbeatReceiver,
}

/// Create a group from config (with members) and return the fresh record
async fn create_group_from_config(
    group_config: &pattern_core::config::GroupConfig,
    model: Option<String>,
    no_tools: bool,
    config: &PatternConfig,
    output: &Output,
    heartbeat_sender: HeartbeatSender,
) -> Result<AgentGroup> {
    // Convert pattern from config to coordination pattern
    let coordination_pattern = crate::commands::group::convert_pattern_config(
        &group_config.pattern,
        &config.user.id,
        &group_config.members,
    )
    .await?;

    // Create the group
    let new_group = pattern_core::coordination::groups::AgentGroup {
        id: group_config
            .id
            .clone()
            .unwrap_or_else(pattern_core::id::GroupId::generate),
        name: group_config.name.clone(),
        description: group_config.description.clone(),
        coordination_pattern,
        created_at: chrono::Utc::now(),
        updated_at: chrono::Utc::now(),
        is_active: true,
        state: pattern_core::coordination::types::GroupState::RoundRobin {
            current_index: 0,
            last_rotation: chrono::Utc::now(),
        },
        members: vec![],
    };

    // Create group in database
    let created = ops::create_group_for_user(&DB, &config.user.id, &new_group).await?;
    output.success(&format!("Created group: {}", created.name));

    // Add members from config
    for member_config in &group_config.members {
        output.status(&format!("Adding member: {}", member_config.name));

        // Load or create agent from member config
        let agent = crate::agent_ops::load_or_create_agent_from_member(
            member_config,
            &config.user.id,
            model.clone(),
            !no_tools,
            heartbeat_sender.clone(),
            Some(config),
            output,
        )
        .await?;

        // Convert role
        let role = crate::commands::group::convert_role_config(&member_config.role);

        // Create membership
        let membership = pattern_core::coordination::groups::GroupMembership {
            id: pattern_core::id::RelationId::nil(),
            in_id: agent.id().clone(),
            out_id: created.id.clone(),
            joined_at: chrono::Utc::now(),
            role,
            is_active: true,
            capabilities: member_config.capabilities.clone(),
        };

        // Add to group
        ops::add_agent_to_group(&DB, &membership).await?;
        output.success(&format!(
            "Added member: {} ({:?})",
            member_config.name, membership.role
        ));
    }

    // Reload the group with members
    let group = ops::get_group_by_name(&DB, &config.user.id, &group_config.name)
        .await?
        .ok_or_else(|| miette::miette!("Failed to reload created group"))?;

    Ok(group)
}

/// Set up a group with all necessary components
pub async fn setup_group(
    group_name: &str,
    model: Option<String>,
    no_tools: bool,
    config: &PatternConfig,
    output: &Output,
) -> Result<GroupSetup> {
    // Load the group from database or create from config
    let group = ops::get_group_by_name(&DB, &config.user.id, group_name).await?;
    let mut group = match group {
        Some(g) => g,
        None => {
            if let Some(group_config) = config.groups.iter().find(|g| g.name == group_name) {
                output.status(&format!("Creating group '{}' from config...", group_name));
                create_group_from_config(
                    group_config,
                    model.clone(),
                    no_tools,
                    config,
                    output,
                    heartbeat::heartbeat_channel().0,
                )
                .await?
            } else {
                output.error(&format!(
                    "Group '{}' not found in database or config",
                    group_name
                ));
                return Err(miette::miette!("Group not found"));
            }
        }
    };

    // Ensure configured members are present: add any missing ones even if some already exist
    if let Some(group_config) = config.groups.iter().find(|g| g.name == group_name) {
        let mut added = 0usize;
        for member_config in &group_config.members {
            // Determine if this configured member is already in the group
            let already_present = if let Some(agent_id) = &member_config.agent_id {
                group
                    .members
                    .iter()
                    .any(|(agent_rec, _)| &agent_rec.id == agent_id)
            } else {
                // Fallback: match by name if no explicit id in config
                group
                    .members
                    .iter()
                    .any(|(agent_rec, _)| agent_rec.name == member_config.name)
            };

            if already_present {
                continue;
            }

            output.status(&format!(
                "Adding missing member from config: {}",
                member_config.name
            ));

            // Load or create agent from member config
            let agent = crate::agent_ops::load_or_create_agent_from_member(
                member_config,
                &config.user.id,
                model.clone(),
                !no_tools,
                heartbeat::heartbeat_channel().0, // temporary sender for member creation
                Some(config),
                output,
            )
            .await?;

            // Convert role
            let role = crate::commands::group::convert_role_config(&member_config.role);

            // Create membership
            let membership = pattern_core::coordination::groups::GroupMembership {
                id: pattern_core::id::RelationId::nil(),
                in_id: agent.id().clone(),
                out_id: group.id.clone(),
                joined_at: chrono::Utc::now(),
                role,
                is_active: true,
                capabilities: member_config.capabilities.clone(),
            };

            // Add to group
            ops::add_agent_to_group(&DB, &membership).await?;
            output.success(&format!(
                "Added member: {} ({:?})",
                member_config.name, membership.role
            ));
            added += 1;
        }

        if added > 0 {
            // Reload the group with updated members
            group = ops::get_group_by_name(&DB, &config.user.id, group_name)
                .await?
                .ok_or_else(|| miette::miette!("Failed to reload group after adding members"))?;
        }
    }

    // Create heartbeat channel for agents
    let (heartbeat_sender, heartbeat_receiver) = heartbeat::heartbeat_channel();

    // Create a shared constellation activity tracker for the group
    let group_id_str = group.id.to_key();
    let tracker_memory_id = pattern_core::MemoryId(group_id_str);
    let constellation_tracker = Arc::new(
        pattern_core::constellation_memory::ConstellationActivityTracker::with_memory_id(
            tracker_memory_id,
            50,
        ),
    );

    // Load all agents in the group
    tracing::info!("Group has {} members to load", group.members.len());
    let mut agents = Vec::new();
    let mut agent_tools = Vec::new(); // Track each agent's tool registry
    let mut supervisor_agent_index = None;

    // Find the group config to get member config_paths
    let group_config = config.groups.iter().find(|g| g.name == group_name).cloned();

    if group_config.is_some() {
        output.info("✓", &format!("Found group config for '{}'", group_name));
    } else {
        output.warning(&format!(
            "No group config found for '{}' in config file",
            group_name
        ));
    }

    // First pass: create all agents WITHOUT data sources
    for (i, (mut agent_record, membership)) in group.members.clone().into_iter().enumerate() {
        output.section(&format!(
            "Loading agent {}/{}: {}",
            i + 1,
            group.members.len(),
            agent_record.name.bright_cyan()
        ));

        // Load memories and messages for the agent
        load_agent_memories_and_messages(&mut agent_record, output).await?;

<<<<<<< HEAD
        // Check if this is the Pattern agent
        if agent_record.name == "Lasa" {
            pattern_agent_index = Some(i);
        }
=======
        // Check if this agent has Supervisor role (DB) or in config
        let is_supervisor_db = matches!(
            membership.role,
            pattern_core::coordination::types::GroupMemberRole::Supervisor
        );
>>>>>>> 34006c1b

        // Find the member config for this agent
        let member_config = group_config.as_ref().and_then(|gc| {
            output.status(&format!(
                "Searching {} group members for agent_id {}",
                gc.members.len(),
                agent_record.id
            ));
            gc.members
                .iter()
                .find(|m| m.agent_id.as_ref() == Some(&agent_record.id))
                .cloned()
        });

        if let Some(ref member) = member_config {
            output.info(
                "✓",
                &format!(
                    "Found member config for {} (has config_path: {})",
                    member.name,
                    member.config_path.is_some()
                ),
            );
        } else {
            output.warning(&format!(
                "No member config found for agent_id {}",
                agent_record.id
            ));
        }

        // Load agent config if member has a config_path
        let agent_config = if let Some(member) = &member_config {
            if let Some(config_path) = &member.config_path {
                output.status(&format!(
                    "Loading config for {} from {}",
                    agent_record.name.bright_cyan(),
                    config_path.display()
                ));
                match pattern_core::config::AgentConfig::load_from_file(config_path).await {
                    Ok(cfg) => {
                        output.success(&format!(
                            "Loaded config (has persona: {})",
                            cfg.persona.is_some()
                        ));
                        Some(cfg)
                    }
                    Err(e) => {
                        output.warning(&format!("Failed to load config: {}", e));
                        None
                    }
                }
            } else {
                output.info("ℹ", "Member has no config_path");
                None
            }
        } else {
            output.info("ℹ", "No member config, using defaults");
            None
        };

        // Build full config with loaded agent config or defaults
        let full_config = if let Some(agent_cfg) = agent_config {
            output.info(
                "📋",
                &format!(
                    "Using loaded config (persona: {} chars)",
                    agent_cfg.persona.as_ref().map(|p| p.len()).unwrap_or(0)
                ),
            );
            let model = agent_cfg.model.clone().unwrap_or(config.model.clone());
            PatternConfig {
                user: config.user.clone(),
                agent: agent_cfg,
                model,
                database: config.database.clone(),
                groups: config.groups.clone(),
                bluesky: config.bluesky.clone(),
            }
        } else {
            output.info("📋", "Using default config (no persona)");
            config.clone()
        };

        // Decide special tools based on role/domain instead of hardcoded names
        let tools = ToolRegistry::new();
<<<<<<< HEAD
        let agent = if agent_record.name == "Guardian" && !no_tools {
=======
        // Determine specialist domain from DB membership or config
        let specialist_domain_cfg = member_config.as_ref().and_then(|m| match m.role {
            pattern_core::config::GroupMemberRoleConfig::Specialist { ref domain } => {
                Some(domain.clone())
            }
            _ => None,
        });
        let specialist_domain_db = match &membership.role {
            pattern_core::coordination::types::GroupMemberRole::Specialist { domain } => {
                Some(domain.clone())
            }
            _ => None,
        };
        let effective_specialist_domain = specialist_domain_db
            .or(specialist_domain_cfg)
            .unwrap_or_default();

        let agent = if effective_specialist_domain == "system_integrity" && !no_tools {
>>>>>>> 34006c1b
            let tools = ToolRegistry::new();
            // Create specialist agent with SystemIntegrityTool
            let agent = create_agent_from_record_with_tracker(
                agent_record.clone(),
                model.clone(),
                !no_tools,
                &full_config,
                heartbeat_sender.clone(),
                Some(constellation_tracker.clone()),
                output,
                Some(tools.clone()),
            )
            .await?;

            // Add SystemIntegrityTool only to this specialist's registry
            use pattern_core::tool::builtin::SystemIntegrityTool;
            let handle = agent.handle().await;
            let integrity_tool = SystemIntegrityTool::new(handle);
            tools.register(integrity_tool);
            output.success(&format!(
<<<<<<< HEAD
                "Emergency halt tool registered for {} agent",
                "Guardian".bright_red()
            ));

            agent
        } else if agent_record.name == "Chronicler" && !no_tools {
=======
                "Emergency halt tool registered for specialist (domain: {})",
                "system_integrity".bright_red()
            ));

            agent
        } else if effective_specialist_domain == "memory_management" && !no_tools {
>>>>>>> 34006c1b
            let tools = ToolRegistry::new();
            // Create specialist agent with ConstellationSearchTool
            let agent = create_agent_from_record_with_tracker(
                agent_record.clone(),
                model.clone(),
                !no_tools,
                &full_config,
                heartbeat_sender.clone(),
                Some(constellation_tracker.clone()),
                output,
                Some(tools.clone()),
            )
            .await?;

            // Add ConstellationSearchTool only to this specialist's registry
            use pattern_core::tool::builtin::ConstellationSearchTool;
            let handle = agent.handle().await;
            let search_tool = ConstellationSearchTool::new(handle);
            tools.register(search_tool);
            output.success(&format!(
<<<<<<< HEAD
                "Memory specialist search tool registered for {} agent",
                "Chronicler".bright_cyan()
=======
                "Memory specialist search tool registered for specialist (domain: {})",
                "memory_management".bright_cyan()
>>>>>>> 34006c1b
            ));

            agent
        } else {
            // Create agent with its own tool registry
            create_agent_from_record_with_tracker(
                agent_record.clone(),
                model.clone(),
                !no_tools,
                &full_config,
                heartbeat_sender.clone(),
                Some(constellation_tracker.clone()),
                output,
                Some(tools.clone()),
            )
            .await?
        };

        agents.push(agent);
        agent_tools.push(tools);

        // Save supervisor index if DB membership or config indicates supervisor
        let is_supervisor_cfg = member_config
            .as_ref()
            .map(|m| {
                matches!(
                    m.role,
                    pattern_core::config::GroupMemberRoleConfig::Supervisor
                )
            })
            .unwrap_or(false);
        if is_supervisor_db || is_supervisor_cfg {
            supervisor_agent_index = Some(i);
        }
    }

    if agents.is_empty() {
        output.error("No agents in group");
        output.info(
            "Hint:",
            "Add agents with: pattern-cli group add-member <group> <agent>",
        );
        return Err(miette::miette!("No agents in group"));
    }

    if supervisor_agent_index.is_none() {
        output.warning("Supervisor not found in group - Jetstream routing unavailable");
        output.info(
            "Hint:",
            "Ensure a supervisor-role agent is added to this group",
        );
    }

    // Save pattern agent reference
    let supervisor_agent = supervisor_agent_index.map(|idx| agents[idx].clone());

    // Create the appropriate pattern manager based on the group's coordination pattern
    use pattern_core::coordination::selectors::DefaultSelectorRegistry;
    use pattern_core::coordination::types::CoordinationPattern;
    use pattern_core::coordination::{
        DynamicManager, PipelineManager, RoundRobinManager, SleeptimeManager, SupervisorManager,
        VotingManager,
    };

    let pattern_manager: Arc<dyn GroupManager + Send + Sync> = match &group.coordination_pattern {
        CoordinationPattern::RoundRobin { .. } => Arc::new(RoundRobinManager),
        CoordinationPattern::Dynamic { .. } => Arc::new(DynamicManager::new(Arc::new(
            DefaultSelectorRegistry::new(),
        ))),
        CoordinationPattern::Pipeline { .. } => Arc::new(PipelineManager),
        CoordinationPattern::Supervisor { .. } => Arc::new(SupervisorManager),
        CoordinationPattern::Voting { .. } => Arc::new(VotingManager),
        CoordinationPattern::Sleeptime { .. } => Arc::new(SleeptimeManager),
    };

    // Initialize group chat (registers CLI and Group endpoints)
    let agents_with_membership =
        init_group_chat(&group, agents.clone(), &pattern_manager, output).await?;

    // Check config for sleeptime groups that share the same members and start them
    // This is done here so we can reuse the already-loaded agents
    use pattern_core::config::GroupPatternConfig;
    for group_config in &config.groups {
        if group_config.name != group.name {
            if let GroupPatternConfig::Sleeptime { .. } = &group_config.pattern {
                // Check if this sleeptime group has the same members as our current group
                let our_names: std::collections::HashSet<_> =
                    group.members.iter().map(|(a, _)| &a.name).collect();
                let their_names: std::collections::HashSet<_> =
                    group_config.members.iter().map(|m| &m.name).collect();

                if our_names == their_names {
                    output.info(
                        "Starting background monitoring",
                        &format!(
                            "Detected sleeptime group '{}' with same members",
                            group_config.name
                        ),
                    );

                    // Load the sleeptime group from DB to get proper IDs and coordination pattern
                    let mut maybe_sleeptime_group =
                        ops::get_group_by_name(&DB, &config.user.id, &group_config.name).await?;

                    // If the sleeptime group doesn't exist yet, create it from config and populate members
                    if maybe_sleeptime_group.is_none() {
                        output.status(&format!(
                            "Creating sleeptime group '{}' from config...",
                            group_config.name
                        ));
                        let created = create_group_from_config(
                            &group_config,
                            model.clone(),
                            no_tools,
                            config,
                            output,
                            heartbeat_sender.clone(),
                        )
                        .await?;
                        maybe_sleeptime_group = Some(created);
                    }

                    if let Some(sleeptime_group) = maybe_sleeptime_group {
                        // Use members directly from the loaded group
                        let sleeptime_members = &sleeptime_group.members;

                        // Map our loaded agents to the sleeptime group's membership data
                        tracing::info!("Mapping agents to sleeptime group membership:");
                        tracing::info!(
                            "  Loaded agents: {:?}",
                            agents.iter().map(|a| a.name()).collect::<Vec<_>>()
                        );
                        tracing::info!(
                            "  Sleeptime members: {:?}",
                            sleeptime_members
                                .iter()
                                .map(|(a, _)| &a.name)
                                .collect::<Vec<_>>()
                        );

                        let sleeptime_agents: Vec<AgentWithMembership<Arc<dyn Agent>>> = agents
                            .iter()
                            .filter_map(|agent| {
                                // Find the matching membership by agent name
                                let agent_name = agent.name();
                                let found = sleeptime_members
                                    .iter()
                                    .find(|(a, _)| a.name == agent_name)
                                    .map(|(_, membership)| AgentWithMembership {
                                        agent: agent.clone(),
                                        membership: membership.clone(),
                                    });
                                if found.is_none() {
                                    tracing::warn!(
                                        "Could not find sleeptime membership for agent: {}",
                                        agent_name
                                    );
                                }
                                found
                            })
                            .collect();

                        tracing::info!(
                            "Matched {} of {} agents",
                            sleeptime_agents.len(),
                            agents.len()
                        );

                        if sleeptime_agents.len() == agents.len() {
                            // Start background monitoring with a new sleeptime manager
                            let sleeptime_manager: Arc<dyn GroupManager + Send + Sync> =
                                Arc::new(pattern_core::coordination::SleeptimeManager);
                            let monitoring_handle =
                                crate::background_tasks::start_context_sync_monitoring(
                                    sleeptime_group.clone(),
                                    sleeptime_agents,
                                    sleeptime_manager,
                                    output.clone(),
                                )
                                .await?;

                            // Spawn the monitoring task to run in background
                            tokio::spawn(async move {
                                if let Err(e) = monitoring_handle.await {
                                    tracing::error!("Background monitoring task failed: {}", e);
                                }
                            });

                            output.success(&format!(
                                "Background monitoring started for '{}'",
                                sleeptime_group.name
                            ));
                        } else {
                            output.warning(&format!(
                                "Could not match all agents for sleeptime group '{}'",
                                group_config.name
                            ));
                        }
                    }
                }
            }
        }
    }

    Ok(GroupSetup {
        group,
        agents_with_membership,
        supervisor_agent,
        agent_tools,
        pattern_manager,
        constellation_tracker,
        heartbeat_sender,
        heartbeat_receiver,
    })
}

/// Initialize group chat and return the agents with membership data
pub async fn init_group_chat(
    group: &AgentGroup,
    agents: Vec<Arc<dyn Agent>>,
    pattern_manager: &Arc<dyn GroupManager + Send + Sync>,
    output: &Output,
) -> Result<Vec<AgentWithMembership<Arc<dyn Agent>>>> {
    use pattern_core::coordination::groups::AgentWithMembership;

    // Register CLI endpoint now that we have the output with SharedWriter
    let cli_endpoint = Arc::new(CliEndpoint::new(output.clone()));
    for agent in &agents {
        agent
            .set_default_user_endpoint(cli_endpoint.clone())
            .await?;
    }

    output.status(&format!(
        "Chatting with group '{}'",
        group.name.bright_cyan()
    ));
    output.info("Lasa:", &format!("{:?}", group.coordination_pattern));
    output.info("Members:", &format!("{} agents", agents.len()));
    output.status("Type 'quit' or 'exit' to leave the chat");
    output.status("Use Ctrl+D for multiline input, Enter to send");

    // Wrap agents with their membership data
    let agents_with_membership: Vec<AgentWithMembership<Arc<dyn Agent>>> = agents
        .into_iter()
        .zip(group.members.iter())
        .map(|(agent, (_, membership))| AgentWithMembership {
            agent,
            membership: membership.clone(),
        })
        .collect();

    // Register GroupCliEndpoint for routing group messages
    let group_endpoint = Arc::new(crate::endpoints::GroupCliEndpoint {
        group: group.clone(),
        agents: agents_with_membership.clone(),
        manager: pattern_manager.clone(),
        output: output.clone(),
    });

    // Register the endpoint with each agent's message router
    tracing::info!(
        "Registering group endpoint for {} agents",
        agents_with_membership.len()
    );
    for awm in &agents_with_membership {
        tracing::debug!("Registering group endpoint for agent: {}", awm.agent.name());
        awm.agent
            .register_endpoint("group".to_string(), group_endpoint.clone())
            .await?;
    }
    tracing::info!("✓ Group endpoint registered for all agents");

    Ok(agents_with_membership)
}

/// Run the group chat loop with initialized agents
pub async fn run_group_chat_loop(
    group: AgentGroup,
    agents_with_membership: Vec<AgentWithMembership<Arc<dyn Agent>>>,
    pattern_manager: Arc<dyn GroupManager + Send + Sync>,
    heartbeat_receiver: heartbeat::HeartbeatReceiver,
    output: Output,
    mut rl: rustyline_async::Readline,
) -> Result<()> {
    use rustyline_async::ReadlineEvent;

    // Clone agents for heartbeat handler
    let agents_for_heartbeat: Vec<Arc<dyn Agent>> = agents_with_membership
        .iter()
        .map(|awm| awm.agent.clone())
        .collect();

    // Use generic heartbeat processor
    let output_clone = output.clone();
    tokio::spawn(pattern_core::context::heartbeat::process_heartbeats(
        heartbeat_receiver,
        agents_for_heartbeat,
        move |event, _agent_id, agent_name| {
            let output = output_clone.clone();
            async move {
                output.status(&format!("💓 Heartbeat continuation from {}:", agent_name));
                print_response_event(event, &output);
            }
        },
    ));

    loop {
        let event = rl.readline().await;
        match event {
            Ok(ReadlineEvent::Line(line)) => {
                if line.trim().is_empty() {
                    continue;
                }

                // Check for slash commands
                if line.trim().starts_with('/') {
                    // Get the default agent (first agent in group for now)
                    let default_agent = agents_with_membership.first().map(|awm| &awm.agent);

                    match handle_slash_command(
                        &line,
                        crate::slash_commands::CommandContext::Group {
                            group: &group,
                            agents: &agents_with_membership,
                            default_agent,
                        },
                        &output,
                    )
                    .await
                    {
                        Ok(should_exit) => {
                            if should_exit {
                                output.status("Goodbye!");
                                break;
                            }
                            continue;
                        }
                        Err(e) => {
                            output.error(&format!("Command error: {}", e));
                            continue;
                        }
                    }
                }

                if line.trim() == "quit" || line.trim() == "exit" {
                    output.status("Goodbye!");
                    break;
                }

                // Add to history
                rl.add_history_entry(line.clone());

                // Create a message
                let message = Message {
                    content: MessageContent::Text(line.clone()),
                    word_count: line.split_whitespace().count() as u32,
                    ..Default::default()
                };

                // Route through the group
                output.status("Routing message through group...");
                let output = output.clone();
                let agents_with_membership = agents_with_membership.clone();
                let group = group.clone();
                let pattern_manager = pattern_manager.clone();
                tokio::spawn(async move {
                    match pattern_manager
                        .route_message(&group, &agents_with_membership, message)
                        .await
                    {
                        Ok(mut stream) => {
                            use tokio_stream::StreamExt;

                            // Process the stream of events
                            while let Some(event) = stream.next().await {
                                print_group_response_event(
                                    event,
                                    &output,
                                    &agents_with_membership,
                                    None,
                                )
                                .await;
                            }
                        }
                        Err(e) => {
                            output.error(&format!("Error routing message: {}", e));
                        }
                    }
                });
            }
            Ok(ReadlineEvent::Interrupted) => {
                output.status("CTRL-C");
                continue;
            }
            Ok(ReadlineEvent::Eof) => {
                output.status("CTRL-D");
                break;
            }
            Err(err) => {
                output.error(&format!("Error: {:?}", err));
                break;
            }
        }
    }

    Ok(())
}

pub async fn print_group_response_event(
    event: GroupResponseEvent,
    output: &Output,
    agents_with_membership: &Vec<AgentWithMembership<Arc<dyn Agent>>>,
    source_tag: Option<&str>,
) {
    match event {
        GroupResponseEvent::Started {
            pattern,
            agent_count,
            ..
        } => {
            let prefix = source_tag.map(|s| format!("[{}] ", s)).unwrap_or_default();
            output.status(&format!(
                "{}Starting {} pattern with {} agents",
                prefix, pattern, agent_count
            ));
        }
        GroupResponseEvent::AgentStarted {
            agent_name, role, ..
        } => {
            let prefix = source_tag.map(|s| format!("[{}] ", s)).unwrap_or_default();
            output.status(&format!(
                "{}Agent {} ({:?}) processing...",
                prefix, agent_name, role
            ));
        }
        GroupResponseEvent::TextChunk {
            agent_id,
            text,
            is_final,
        } => {
            if is_final || !text.is_empty() {
                // Find agent name
                let agent_name = agents_with_membership
                    .iter()
                    .find(|a| a.agent.id() == agent_id)
                    .map(|a| a.agent.name())
                    .unwrap_or("Unknown Agent".to_string());

                output.agent_message(&agent_name, &text);
            }
        }
        GroupResponseEvent::ReasoningChunk {
            agent_id,
            text,
            is_final,
        } => {
            if is_final || !text.is_empty() {
                // Find agent name
                let agent_name = agents_with_membership
                    .iter()
                    .find(|a| a.agent.id() == agent_id)
                    .map(|a| a.agent.name())
                    .unwrap_or("Unknown Agent".to_string());

                output.info(&format!("{} reasoning:", agent_name), &text);
            }
        }
        GroupResponseEvent::ToolCallStarted {
            agent_id,
            fn_name,
            args,
            ..
        } => {
            tracing::debug!(
                "CLI: Received ToolCallStarted {} from agent {}",
                fn_name,
                agent_id
            );

            // Debug: log all agent IDs
            for awm in agents_with_membership {
                tracing::debug!(
                    "Available agent: {} (ID: {})",
                    awm.agent.name(),
                    awm.agent.id()
                );
            }

            let agent_name = agents_with_membership
                .iter()
                .find(|a| a.agent.id() == agent_id)
                .map(|a| a.agent.name())
                .unwrap_or_else(|| {
                    tracing::warn!(
                        "Could not find agent with ID {} in agents_with_membership",
                        agent_id
                    );
                    "Unknown Agent".to_string()
                });

            output.status(&format!("{} calling tool: {}", agent_name, fn_name));
            let args_display = if fn_name == "send_message" {
                let mut display_args = args.clone();
                if let Some(args_obj) = display_args.as_object_mut() {
                    if args_obj.contains_key("content") {
                        args_obj.insert("content".to_string(), serde_json::json!("[shown below]"));
                    }
                }
                serde_json::to_string(&display_args).unwrap_or_else(|_| display_args.to_string())
            } else {
                serde_json::to_string_pretty(&args).unwrap_or_else(|_| args.to_string())
            };

            output.tool_call(&fn_name, &args_display);
        }
        GroupResponseEvent::ToolCallCompleted {
            agent_id: _,
            call_id,
            result,
        } => match result {
            Ok(result) => {
                output.tool_result(&result);
            }
            Err(error) => {
                output.error(&format!("Tool error (call {}): {}", call_id, error));
            }
        },
        GroupResponseEvent::AgentCompleted { agent_name, .. } => {
            output.status(&format!("{} completed", agent_name));
        }
        GroupResponseEvent::Complete { execution_time, .. } => {
            let label = source_tag
                .map(|s| format!("[{}] Execution time", s))
                .unwrap_or_else(|| "Execution time".to_string());
            output.info(&label, &format!("{:?}", execution_time));
        }
        GroupResponseEvent::Error {
            agent_id,
            message,
            recoverable,
        } => {
            let prefix = if let Some(agent_id) = agent_id {
                let agent_name = agents_with_membership
                    .iter()
                    .find(|a| a.agent.id() == agent_id)
                    .map(|a| a.agent.name())
                    .unwrap_or("Unknown Agent".to_string());
                format!("{} error", agent_name)
            } else {
                "Group error".to_string()
            };

            if recoverable {
                output.warning(&format!("{}: {}", prefix, message));
            } else {
                output.error(&format!("{}: {}", prefix, message));
            }
        }
    }
}

/// Set up a group chat with Jetstream data routing to the group
/// This creates agents for the group, registers data sources to route to the group,
/// and starts the chat interface
pub async fn chat_with_group_and_jetstream(
    group_name: &str,
    model: Option<String>,
    no_tools: bool,
    config: &PatternConfig,
) -> Result<()> {
    use rustyline_async::Readline;

    // Create readline and output ONCE here
    let (rl, writer) = Readline::new(format!("{} ", ">".bright_blue())).into_diagnostic()?;

    // Update the global tracing writer to use the SharedWriter
    crate::tracing_writer::set_shared_writer(writer.clone());

    // Create output with SharedWriter for proper concurrent output
    let output = Output::new().with_writer(writer.clone());

    // Use shared setup function
    let group_setup = setup_group(group_name, model, no_tools, config, &output).await?;

    let GroupSetup {
        group,
        agents_with_membership,
        supervisor_agent,
        agent_tools,
        pattern_manager,
        constellation_tracker: _,
        heartbeat_sender: _,
        heartbeat_receiver,
    } = group_setup;
    tracing::info!("chat_with_group_and_jetstream group setup complete");

    // Now that group endpoint is registered, set up data sources if we have a Supervisor agent
    if let Some(pattern_agent) = supervisor_agent {
        if config.bluesky.is_some() {
            output.info("Jetstream:", "Setting up data source routing to group...");

            // Set up data sources with group as target
            let group_target = pattern_core::tool::builtin::MessageTarget {
                target_type: pattern_core::tool::builtin::TargetType::Group,
                target_id: Some(group.id.to_record_id()),
            };

            // Get the embedding provider
            let embedding_provider = if let Ok((_, embedding_provider, _)) =
                load_model_embedding_providers(None, config, None, true).await
            {
                embedding_provider
            } else {
                None
            };

            // Register data sources NOW (not in a spawn) since group endpoint is ready
            if let Some(embedding_provider) = embedding_provider {
                tracing::info!(
                    "Registering data sources with group target: {:?}",
                    group_target
                );

                // Set up data sources synchronously (not in a spawn)
                let filter = config
                    .bluesky
                    .as_ref()
                    .and_then(|b| b.default_filter.as_ref())
                    .unwrap_or(&BlueskyFilter {
                        exclude_keywords: vec!["patternstop".to_string()],
                        ..Default::default()
                    })
                    .clone();

                tracing::info!("filter: {:?}", filter);

                let data_sources = DataSourceBuilder::new()
                    .with_bluesky_source("bluesky_jetstream".to_string(), filter, true)
                    .build_with_target(
                        pattern_agent.id(),
                        pattern_agent.name(),
                        DB.clone(),
                        Some(embedding_provider),
                        Some(pattern_agent.handle().await),
                        get_bluesky_credentials(&config).await,
                        group_target,
                    )
                    .await
                    .map_err(|e| miette::miette!("Failed to build data sources: {}", e))?;

                // Note: We'll register endpoints on the data source's router after creating it

                tracing::info!("Starting Jetstream monitoring...");
                data_sources
                    .start_monitoring("bluesky_jetstream")
                    .await
                    .map_err(|e| miette::miette!("Failed to start monitoring: {}", e))?;

                tracing::info!("✓ Jetstream monitoring started successfully");

                // Register endpoints on the data source's router
                let data_sources_router = data_sources.router();

                // Register the CLI endpoint as default user endpoint
                data_sources_router
                    .register_endpoint(
                        "user".to_string(),
                        Arc::new(CliEndpoint::new(output.clone())),
                    )
                    .await;

                // Register the group endpoint so it can route to the group
                let group_endpoint = Arc::new(crate::endpoints::GroupCliEndpoint {
                    group: group.clone(),
                    agents: agents_with_membership.clone(),
                    manager: pattern_manager.clone(),
                    output: output.clone(),
                });
                data_sources_router
                    .register_endpoint("group".to_string(), group_endpoint)
                    .await;

                // Register DataSourceTool on all agent tool registries
                let data_source_tool = DataSourceTool::new(Arc::new(data_sources));
                for tools in &agent_tools {
                    tools.register(data_source_tool.clone());
                }

                output.success("Jetstream routing configured for group with data source tool");
            }
        }
    }

    // Now run the chat loop
    run_group_chat_loop(
        group.clone(),
        agents_with_membership,
        pattern_manager,
        heartbeat_receiver,
        output.clone(),
        rl,
    )
    .await
}<|MERGE_RESOLUTION|>--- conflicted
+++ resolved
@@ -539,18 +539,11 @@
         // Load memories and messages for the agent
         load_agent_memories_and_messages(&mut agent_record, output).await?;
 
-<<<<<<< HEAD
-        // Check if this is the Pattern agent
-        if agent_record.name == "Lasa" {
-            pattern_agent_index = Some(i);
-        }
-=======
         // Check if this agent has Supervisor role (DB) or in config
         let is_supervisor_db = matches!(
             membership.role,
             pattern_core::coordination::types::GroupMemberRole::Supervisor
         );
->>>>>>> 34006c1b
 
         // Find the member config for this agent
         let member_config = group_config.as_ref().and_then(|gc| {
@@ -636,9 +629,6 @@
 
         // Decide special tools based on role/domain instead of hardcoded names
         let tools = ToolRegistry::new();
-<<<<<<< HEAD
-        let agent = if agent_record.name == "Guardian" && !no_tools {
-=======
         // Determine specialist domain from DB membership or config
         let specialist_domain_cfg = member_config.as_ref().and_then(|m| match m.role {
             pattern_core::config::GroupMemberRoleConfig::Specialist { ref domain } => {
@@ -657,7 +647,6 @@
             .unwrap_or_default();
 
         let agent = if effective_specialist_domain == "system_integrity" && !no_tools {
->>>>>>> 34006c1b
             let tools = ToolRegistry::new();
             // Create specialist agent with SystemIntegrityTool
             let agent = create_agent_from_record_with_tracker(
@@ -678,21 +667,12 @@
             let integrity_tool = SystemIntegrityTool::new(handle);
             tools.register(integrity_tool);
             output.success(&format!(
-<<<<<<< HEAD
-                "Emergency halt tool registered for {} agent",
-                "Guardian".bright_red()
-            ));
-
-            agent
-        } else if agent_record.name == "Chronicler" && !no_tools {
-=======
                 "Emergency halt tool registered for specialist (domain: {})",
                 "system_integrity".bright_red()
             ));
 
             agent
         } else if effective_specialist_domain == "memory_management" && !no_tools {
->>>>>>> 34006c1b
             let tools = ToolRegistry::new();
             // Create specialist agent with ConstellationSearchTool
             let agent = create_agent_from_record_with_tracker(
@@ -713,13 +693,8 @@
             let search_tool = ConstellationSearchTool::new(handle);
             tools.register(search_tool);
             output.success(&format!(
-<<<<<<< HEAD
-                "Memory specialist search tool registered for {} agent",
-                "Chronicler".bright_cyan()
-=======
                 "Memory specialist search tool registered for specialist (domain: {})",
                 "memory_management".bright_cyan()
->>>>>>> 34006c1b
             ));
 
             agent
