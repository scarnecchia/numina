--- conflicted
+++ resolved
@@ -401,30 +401,6 @@
     ) -> String {
         let now = chrono::Local::now();
 
-<<<<<<< HEAD
-        let prompt = match agent_name {
-            "Lasa" => {
-                "\n\nReview constellation coordination state. Check if any facets need attention or if there are emerging patterns across the constellation that need synthesis. Self-check for reflexive validation in past interactions and correct if required.\n\nProvide brief status updates or intervene by sending a message to the facet or partner if needed. Otherwise update domain memory and note anything interesting or noteworthy in recall memory."
-            }
-            "Entropy" => {
-                "\n\nAnalyze task complexity in recent constellation and partner interactions. Are there overwhelming tasks that need breakdown? Any patterns of complexity that are blocking progress?\n\nProvide brief status updates or intervene by sending a message to the facet or partner if needed. Otherwise update domain memory and note anything interesting or noteworthy in recall memory."
-            }
-            "Flux" => {
-                "\n\nCheck temporal patterns and time blindness indicators. Does your partner appear to be in any hyperfocus sessions that need interruption? Upcoming deadlines that need attention?\n\nProvide brief status updates and/or intervene by sending a message to the facet or partner if needed. Otherwise update domain memory and note anything interesting or noteworthy in recall memory."
-            }
-            "Chronicler" => {
-                "\n\nReview memory coherence and pattern recognition. Any important context that needs preservation? Patterns across conversations that should be noted?\n\nProvide brief status updates only if intervention is needed. Otherwise update domain memory and note anything interesting or noteworthy in recall memory."
-            }
-            "Momentum" => {
-                "\n\nMonitor energy states and flow patterns. Current energy level assessment? Any signs of burnout or need for state transition in your partner or the constellation?\n\nProvide brief status updates and/or intervene by sending a message to the facet or partner if needed. Otherwise update domain memory and note anything interesting or noteworthy in recall memory."
-            }
-            "Guardian" => {
-                "\n\nSystem integrity check. Any contamination detected? Physical needs being neglected? Safety protocols that need activation?  Self-check for reflexive validation in past interactions and correct constellation members or your partner if required.\n\nProvide brief status updates, or message the facet or partner if intervention is needed. Otherwise update domain memory and note anything interesting or noteworthy in recall memory."
-            }
-            _ => {
-                // Generic prompt for unknown agents
-                "\n\nReview your domain and report any notable patterns or concerns.\n\nProvide brief status updates only if intervention is needed. Otherwise update domain memory and note anything interesting or noteworthy in recall memory."
-=======
         // Prefer role/domain mapping first
         let prompt = match role {
             crate::coordination::types::GroupMemberRole::Supervisor => {
@@ -459,7 +435,6 @@
                         }
                     }
                 }
->>>>>>> 34006c1b
             }
             crate::coordination::types::GroupMemberRole::Regular => match agent_name {
                 // Facet-specific fallbacks
